# Inspiration: https://github.com/apify/crawlee/blob/v3.7.3/packages/basic-crawler/src/internals/basic-crawler.ts
from __future__ import annotations

import asyncio
import logging
import signal
import sys
import tempfile
import threading
from asyncio import CancelledError
from collections.abc import AsyncGenerator, Awaitable, Iterable, Sequence
from contextlib import AsyncExitStack, suppress
from datetime import timedelta
from functools import partial
from pathlib import Path
from typing import TYPE_CHECKING, Any, Callable, Generic, Literal, Union, cast
from urllib.parse import ParseResult, urlparse
from weakref import WeakKeyDictionary

from cachetools import LRUCache
from tldextract import TLDExtract
from typing_extensions import NotRequired, TypedDict, TypeVar, Unpack, assert_never
from yarl import URL

from crawlee import EnqueueStrategy, Glob, service_locator
from crawlee._autoscaling import AutoscaledPool, Snapshotter, SystemStatus
from crawlee._log_config import configure_logger, get_configured_log_level
from crawlee._request import Request, RequestState
from crawlee._types import (
    BasicCrawlingContext,
    GetKeyValueStoreFromRequestHandlerFunction,
    HttpHeaders,
    RequestHandlerRunResult,
    SendRequestFunction,
)
from crawlee._utils.docs import docs_group
<<<<<<< HEAD
from crawlee._utils.file import export_csv_to_stream, export_json_to_stream
=======
from crawlee._utils.robots import RobotsTxtFile
>>>>>>> 3fd63b3f
from crawlee._utils.urls import convert_to_absolute_url, is_url_absolute
from crawlee._utils.wait import wait_for
from crawlee._utils.web import is_status_code_client_error, is_status_code_server_error
from crawlee.errors import (
    ContextPipelineInitializationError,
    ContextPipelineInterruptedError,
    HttpClientStatusCodeError,
    HttpStatusCodeError,
    RequestCollisionError,
    RequestHandlerError,
    SessionError,
    UserDefinedErrorHandlerError,
)
from crawlee.http_clients import HttpxHttpClient
from crawlee.router import Router
from crawlee.sessions import SessionPool
from crawlee.statistics import Statistics, StatisticsState
from crawlee.storages import Dataset, KeyValueStore, RequestQueue

from ._context_pipeline import ContextPipeline

if TYPE_CHECKING:
    import re
    from contextlib import AbstractAsyncContextManager

    from crawlee._types import ConcurrencySettings, HttpMethod, JsonSerializable, PushDataKwargs
    from crawlee.configuration import Configuration
    from crawlee.events import EventManager
    from crawlee.http_clients import HttpClient, HttpResponse
    from crawlee.proxy_configuration import ProxyConfiguration, ProxyInfo
    from crawlee.request_loaders import RequestManager
    from crawlee.sessions import Session
    from crawlee.statistics import FinalStatistics
    from crawlee.storage_clients import StorageClient
    from crawlee.storage_clients.models import DatasetItemsListPage
    from crawlee.storages._types import GetDataKwargs

TCrawlingContext = TypeVar('TCrawlingContext', bound=BasicCrawlingContext, default=BasicCrawlingContext)
TStatisticsState = TypeVar('TStatisticsState', bound=StatisticsState, default=StatisticsState)
ErrorHandler = Callable[[TCrawlingContext, Exception], Awaitable[Union[Request, None]]]
FailedRequestHandler = Callable[[TCrawlingContext, Exception], Awaitable[None]]


class _BasicCrawlerOptions(TypedDict):
    """Non-generic options the `BasicCrawler` constructor."""

    configuration: NotRequired[Configuration]
    """The `Configuration` instance. Some of its properties are used as defaults for the crawler."""

    event_manager: NotRequired[EventManager]
    """The event manager for managing events for the crawler and all its components."""

    storage_client: NotRequired[StorageClient]
    """The storage client for managing storages for the crawler and all its components."""

    request_manager: NotRequired[RequestManager]
    """Manager of requests that should be processed by the crawler."""

    session_pool: NotRequired[SessionPool]
    """A custom `SessionPool` instance, allowing the use of non-default configuration."""

    proxy_configuration: NotRequired[ProxyConfiguration]
    """HTTP proxy configuration used when making requests."""

    http_client: NotRequired[HttpClient]
    """HTTP client used by `BasicCrawlingContext.send_request` method."""

    max_request_retries: NotRequired[int]
    """Maximum number of attempts to process a single request."""

    max_requests_per_crawl: NotRequired[int | None]
    """Maximum number of pages to open during a crawl. The crawl stops upon reaching this limit.
    Setting this value can help avoid infinite loops in misconfigured crawlers. `None` means no limit.
    Due to concurrency settings, the actual number of pages visited may slightly exceed this value."""

    max_session_rotations: NotRequired[int]
    """Maximum number of session rotations per request. The crawler rotates the session if a proxy error occurs
    or if the website blocks the request."""

    max_crawl_depth: NotRequired[int | None]
    """Specifies the maximum crawl depth. If set, the crawler will stop processing links beyond this depth.
    The crawl depth starts at 0 for initial requests and increases with each subsequent level of links.
    Requests at the maximum depth will still be processed, but no new links will be enqueued from those requests.
    If not set, crawling continues without depth restrictions.
    """

    use_session_pool: NotRequired[bool]
    """Enable the use of a session pool for managing sessions during crawling."""

    retry_on_blocked: NotRequired[bool]
    """If True, the crawler attempts to bypass bot protections automatically."""

    concurrency_settings: NotRequired[ConcurrencySettings]
    """Settings to fine-tune concurrency levels."""

    request_handler_timeout: NotRequired[timedelta]
    """Maximum duration allowed for a single request handler to run."""

    abort_on_error: NotRequired[bool]
    """If True, the crawler stops immediately when any request handler error occurs."""

    configure_logging: NotRequired[bool]
    """If True, the crawler will set up logging infrastructure automatically."""

    statistics_log_format: NotRequired[Literal['table', 'inline']]
    """If 'table', displays crawler statistics as formatted tables in logs. If 'inline', outputs statistics as plain
    text log messages.
    """

    keep_alive: NotRequired[bool]
    """Flag that can keep crawler running even when there are no requests in queue."""

    additional_http_error_status_codes: NotRequired[Iterable[int]]
    """Additional HTTP status codes to treat as errors, triggering automatic retries when encountered."""

    ignore_http_error_status_codes: NotRequired[Iterable[int]]
    """HTTP status codes that are typically considered errors but should be treated as successful responses."""

    _additional_context_managers: NotRequired[Sequence[AbstractAsyncContextManager]]
    """Additional context managers used throughout the crawler lifecycle. Intended for use by
    subclasses rather than direct instantiation of `BasicCrawler`."""

    _logger: NotRequired[logging.Logger]
    """A logger instance, typically provided by a subclass, for consistent logging labels. Intended for use by
    subclasses rather than direct instantiation of `BasicCrawler`."""

    respect_robots_txt_file: NotRequired[bool]
    """If set to `True`, the crawler will automatically try to fetch the robots.txt file for each domain,
    and skip those that are not allowed. This also prevents disallowed URLs to be added via `EnqueueLinksFunction`."""


class _BasicCrawlerOptionsGeneric(Generic[TCrawlingContext, TStatisticsState], TypedDict):
    """Generic options the `BasicCrawler` constructor."""

    request_handler: NotRequired[Callable[[TCrawlingContext], Awaitable[None]]]
    """A callable responsible for handling requests."""

    _context_pipeline: NotRequired[ContextPipeline[TCrawlingContext]]
    """Enables extending the request lifecycle and modifying the crawling context. Intended for use by
    subclasses rather than direct instantiation of `BasicCrawler`."""

    statistics: NotRequired[Statistics[TStatisticsState]]
    """A custom `Statistics` instance, allowing the use of non-default configuration."""


@docs_group('Data structures')
class BasicCrawlerOptions(
    Generic[TCrawlingContext, TStatisticsState],
    _BasicCrawlerOptions,
    _BasicCrawlerOptionsGeneric[TCrawlingContext, TStatisticsState],
):
    """Arguments for the `BasicCrawler` constructor.

    It is intended for typing forwarded `__init__` arguments in the subclasses.
    """


@docs_group('Classes')
class BasicCrawler(Generic[TCrawlingContext, TStatisticsState]):
    """A basic web crawler providing a framework for crawling websites.

    The `BasicCrawler` provides a low-level functionality for crawling websites, allowing users to define their
    own page download and data extraction logic. It is designed mostly to be subclassed by crawlers with specific
    purposes. In most cases, you will want to use a more specialized crawler, such as `HttpCrawler`,
    `BeautifulSoupCrawler`, `ParselCrawler`, or `PlaywrightCrawler`. If you are an advanced user and want full
    control over the crawling process, you can subclass the `BasicCrawler` and implement the request-handling logic
    yourself.

    The crawling process begins with URLs provided by a `RequestProvider` instance. Each request is then
    handled by a user-defined `request_handler` function, which processes the page and extracts the data.

    The `BasicCrawler` includes several common features for crawling, such as:
        - automatic scaling based on the system resources,
        - retries for failed requests,
        - session management,
        - statistics tracking,
        - request routing via labels,
        - proxy rotation,
        - direct storage interaction helpers,
        - and more.
    """

    _CRAWLEE_STATE_KEY = 'CRAWLEE_STATE'

    def __init__(
        self,
        *,
        configuration: Configuration | None = None,
        event_manager: EventManager | None = None,
        storage_client: StorageClient | None = None,
        request_manager: RequestManager | None = None,
        session_pool: SessionPool | None = None,
        proxy_configuration: ProxyConfiguration | None = None,
        http_client: HttpClient | None = None,
        request_handler: Callable[[TCrawlingContext], Awaitable[None]] | None = None,
        max_request_retries: int = 3,
        max_requests_per_crawl: int | None = None,
        max_session_rotations: int = 10,
        max_crawl_depth: int | None = None,
        use_session_pool: bool = True,
        retry_on_blocked: bool = True,
        additional_http_error_status_codes: Iterable[int] | None = None,
        ignore_http_error_status_codes: Iterable[int] | None = None,
        concurrency_settings: ConcurrencySettings | None = None,
        request_handler_timeout: timedelta = timedelta(minutes=1),
        statistics: Statistics[TStatisticsState] | None = None,
        abort_on_error: bool = False,
        keep_alive: bool = False,
        configure_logging: bool = True,
        statistics_log_format: Literal['table', 'inline'] = 'table',
        respect_robots_txt_file: bool = False,
        _context_pipeline: ContextPipeline[TCrawlingContext] | None = None,
        _additional_context_managers: Sequence[AbstractAsyncContextManager] | None = None,
        _logger: logging.Logger | None = None,
    ) -> None:
        """Initialize a new instance.

        Args:
            configuration: The `Configuration` instance. Some of its properties are used as defaults for the crawler.
            event_manager: The event manager for managing events for the crawler and all its components.
            storage_client: The storage client for managing storages for the crawler and all its components.
            request_manager: Manager of requests that should be processed by the crawler.
            session_pool: A custom `SessionPool` instance, allowing the use of non-default configuration.
            proxy_configuration: HTTP proxy configuration used when making requests.
            http_client: HTTP client used by `BasicCrawlingContext.send_request` method.
            request_handler: A callable responsible for handling requests.
            max_request_retries: Maximum number of attempts to process a single request.
            max_requests_per_crawl: Maximum number of pages to open during a crawl. The crawl stops upon reaching
                this limit. Setting this value can help avoid infinite loops in misconfigured crawlers. `None` means
                no limit. Due to concurrency settings, the actual number of pages visited may slightly exceed
                this value. If used together with `keep_alive`, then the crawler will be kept alive only until
                `max_requests_per_crawl` is achieved.
            max_session_rotations: Maximum number of session rotations per request. The crawler rotates the session
                if a proxy error occurs or if the website blocks the request.
            max_crawl_depth: Specifies the maximum crawl depth. If set, the crawler will stop processing links beyond
                this depth. The crawl depth starts at 0 for initial requests and increases with each subsequent level
                of links. Requests at the maximum depth will still be processed, but no new links will be enqueued
                from those requests. If not set, crawling continues without depth restrictions.
            use_session_pool: Enable the use of a session pool for managing sessions during crawling.
            retry_on_blocked: If True, the crawler attempts to bypass bot protections automatically.
            additional_http_error_status_codes: Additional HTTP status codes to treat as errors,
                triggering automatic retries when encountered.
            ignore_http_error_status_codes: HTTP status codes that are typically considered errors but should be treated
                as successful responses.
            concurrency_settings: Settings to fine-tune concurrency levels.
            request_handler_timeout: Maximum duration allowed for a single request handler to run.
            statistics: A custom `Statistics` instance, allowing the use of non-default configuration.
            abort_on_error: If True, the crawler stops immediately when any request handler error occurs.
            keep_alive: If True, it will keep crawler alive even if there are no requests in queue.
                Use `crawler.stop()` to exit the crawler.
            configure_logging: If True, the crawler will set up logging infrastructure automatically.
            statistics_log_format: If 'table', displays crawler statistics as formatted tables in logs. If 'inline',
                outputs statistics as plain text log messages.
            respect_robots_txt_file: If set to `True`, the crawler will automatically try to fetch the robots.txt file
                for each domain, and skip those that are not allowed. This also prevents disallowed URLs to be added
                via `EnqueueLinksFunction`
            _context_pipeline: Enables extending the request lifecycle and modifying the crawling context.
                Intended for use by subclasses rather than direct instantiation of `BasicCrawler`.
            _additional_context_managers: Additional context managers used throughout the crawler lifecycle.
                Intended for use by subclasses rather than direct instantiation of `BasicCrawler`.
            _logger: A logger instance, typically provided by a subclass, for consistent logging labels.
                Intended for use by subclasses rather than direct instantiation of `BasicCrawler`.
        """
        if configuration:
            service_locator.set_configuration(configuration)
        if storage_client:
            service_locator.set_storage_client(storage_client)
        if event_manager:
            service_locator.set_event_manager(event_manager)

        config = service_locator.get_configuration()

        # Core components
        self._request_manager = request_manager
        self._session_pool = session_pool or SessionPool()
        self._proxy_configuration = proxy_configuration

        self._additional_http_error_status_codes = (
            set(additional_http_error_status_codes) if additional_http_error_status_codes else set()
        )
        self._ignore_http_error_status_codes = (
            set(ignore_http_error_status_codes) if ignore_http_error_status_codes else set()
        )

        self._http_client = http_client or HttpxHttpClient()

        # Request router setup
        self._router: Router[TCrawlingContext] | None = None
        if isinstance(cast('Router', request_handler), Router):
            self._router = cast('Router[TCrawlingContext]', request_handler)
        elif request_handler is not None:
            self._router = None
            self.router.default_handler(request_handler)

        # Error & failed request handlers
        self._error_handler: ErrorHandler[TCrawlingContext | BasicCrawlingContext] | None = None
        self._failed_request_handler: FailedRequestHandler[TCrawlingContext | BasicCrawlingContext] | None = None
        self._abort_on_error = abort_on_error

        # Context of each request with matching result of request handler.
        # Inheritors can use this to override the result of individual request handler runs in `_run_request_handler`.
        self._context_result_map = WeakKeyDictionary[BasicCrawlingContext, RequestHandlerRunResult]()

        # Context pipeline
        self._context_pipeline = (_context_pipeline or ContextPipeline()).compose(self._check_url_after_redirects)

        # Crawl settings
        self._max_request_retries = max_request_retries
        self._max_requests_per_crawl = max_requests_per_crawl
        self._max_session_rotations = max_session_rotations
        self._max_crawl_depth = max_crawl_depth
        self._respect_robots_txt_file = respect_robots_txt_file

        # Timeouts
        self._request_handler_timeout = request_handler_timeout
        self._internal_timeout = (
            config.internal_timeout
            if config.internal_timeout is not None
            else max(2 * request_handler_timeout, timedelta(minutes=5))
        )

        # Retry and session settings
        self._use_session_pool = use_session_pool
        self._retry_on_blocked = retry_on_blocked

        # Logging setup
        if configure_logging:
            root_logger = logging.getLogger()
            configure_logger(root_logger, remove_old_handlers=True)
            httpx_logger = logging.getLogger('httpx')  # Silence HTTPX logger
            httpx_logger.setLevel(logging.DEBUG if get_configured_log_level() <= logging.DEBUG else logging.WARNING)
        self._logger = _logger or logging.getLogger(__name__)
        self._statistics_log_format = statistics_log_format

        # Statistics
        self._statistics = statistics or cast(
            'Statistics[TStatisticsState]',
            Statistics.with_default_state(
                periodic_message_logger=self._logger,
                statistics_log_format=self._statistics_log_format,
                log_message='Current request statistics:',
            ),
        )

        # Additional context managers to enter and exit
        self._additional_context_managers = _additional_context_managers or []

        # Internal, not explicitly configurable components
        self._robots_txt_file_cache: LRUCache[str, RobotsTxtFile] = LRUCache(maxsize=1000)
        self._robots_txt_lock = asyncio.Lock()
        self._tld_extractor = TLDExtract(cache_dir=tempfile.TemporaryDirectory().name)
        self._snapshotter = Snapshotter.from_config(config)
        self._autoscaled_pool = AutoscaledPool(
            system_status=SystemStatus(self._snapshotter),
            concurrency_settings=concurrency_settings,
            is_finished_function=self.__is_finished_function,
            is_task_ready_function=self.__is_task_ready_function,
            run_task_function=self.__run_task_function,
        )

        # State flags
        self._keep_alive = keep_alive
        self._running = False
        self._has_finished_before = False

        self._failed = False

        self._unexpected_stop = False

    @property
    def log(self) -> logging.Logger:
        """The logger used by the crawler."""
        return self._logger

    @property
    def router(self) -> Router[TCrawlingContext]:
        """The `Router` used to handle each individual crawling request."""
        if self._router is None:
            self._router = Router[TCrawlingContext]()

        return self._router

    @router.setter
    def router(self, router: Router[TCrawlingContext]) -> None:
        if self._router is not None:
            raise RuntimeError('A router is already set')

        self._router = router

    @property
    def statistics(self) -> Statistics[TStatisticsState]:
        """Statistics about the current (or last) crawler run."""
        return self._statistics

    def stop(self, reason: str = 'Stop was called externally.') -> None:
        """Set flag to stop crawler.

        This stops current crawler run regardless of whether all requests were finished.

        Args:
            reason: Reason for stopping that will be used in logs.
        """
        self._logger.info(f'Crawler.stop() was called with following reason: {reason}.')
        self._unexpected_stop = True

    def _stop_if_max_requests_count_exceeded(self) -> None:
        """Call `stop` when the maximum number of requests to crawl has been reached."""
        if self._max_requests_per_crawl is None:
            return

        if self._statistics.state.requests_finished >= self._max_requests_per_crawl:
            self.stop(
                reason=f'The crawler has reached its limit of {self._max_requests_per_crawl} requests per crawl. '
            )

    async def _get_session(self) -> Session | None:
        """If session pool is being used, try to take a session from it."""
        if not self._use_session_pool:
            return None

        return await wait_for(
            self._session_pool.get_session,
            timeout=self._internal_timeout,
            timeout_message='Fetching a session from the pool timed out after '
            f'{self._internal_timeout.total_seconds()} seconds',
            max_retries=3,
            logger=self._logger,
        )

    async def _get_session_by_id(self, session_id: str | None) -> Session | None:
        """If session pool is being used, try to take a session by id from it."""
        if not self._use_session_pool or not session_id:
            return None

        return await wait_for(
            partial(self._session_pool.get_session_by_id, session_id),
            timeout=self._internal_timeout,
            timeout_message='Fetching a session from the pool timed out after '
            f'{self._internal_timeout.total_seconds()} seconds',
            max_retries=3,
            logger=self._logger,
        )

    async def _get_proxy_info(self, request: Request, session: Session | None) -> ProxyInfo | None:
        """Retrieve a new ProxyInfo object based on crawler configuration and the current request and session."""
        if not self._proxy_configuration:
            return None

        return await self._proxy_configuration.new_proxy_info(
            session_id=session.id if session else None,
            request=request,
            proxy_tier=None,
        )

    async def get_request_manager(self) -> RequestManager:
        """Return the configured request manager. If none is configured, open and return the default request queue."""
        if not self._request_manager:
            self._request_manager = await RequestQueue.open()

        return self._request_manager

    async def get_dataset(
        self,
        *,
        id: str | None = None,
        name: str | None = None,
    ) -> Dataset:
        """Return the `Dataset` with the given ID or name. If none is provided, return the default one."""
        return await Dataset.open(id=id, name=name)

    async def get_key_value_store(
        self,
        *,
        id: str | None = None,
        name: str | None = None,
    ) -> KeyValueStore:
        """Return the `KeyValueStore` with the given ID or name. If none is provided, return the default KVS."""
        return await KeyValueStore.open(id=id, name=name)

    def error_handler(
        self, handler: ErrorHandler[TCrawlingContext | BasicCrawlingContext]
    ) -> ErrorHandler[TCrawlingContext]:
        """Register a function to handle errors occurring in request handlers.

        The error handler is invoked after a request handler error occurs and before a retry attempt.
        """
        self._error_handler = handler
        return handler

    def failed_request_handler(
        self, handler: FailedRequestHandler[TCrawlingContext | BasicCrawlingContext]
    ) -> FailedRequestHandler[TCrawlingContext]:
        """Register a function to handle requests that exceed the maximum retry limit.

        The failed request handler is invoked when a request has failed all retry attempts.
        """
        self._failed_request_handler = handler
        return handler

    async def run(
        self,
        requests: Sequence[str | Request] | None = None,
        *,
        purge_request_queue: bool = True,
    ) -> FinalStatistics:
        """Run the crawler until all requests are processed.

        Args:
            requests: The requests to be enqueued before the crawler starts.
            purge_request_queue: If this is `True` and the crawler is not being run for the first time, the default
                request queue will be purged.
        """
        if self._running:
            raise RuntimeError(
                'This crawler instance is already running, you can add more requests to it via `crawler.add_requests()`'
            )

        self._running = True

        if self._has_finished_before:
            await self._statistics.reset()

            if self._use_session_pool:
                await self._session_pool.reset_store()

            request_manager = await self.get_request_manager()
            if purge_request_queue and isinstance(request_manager, RequestQueue):
                await request_manager.drop()
                self._request_manager = await RequestQueue.open()

        if requests is not None:
            await self.add_requests(requests)

        interrupted = False

        def sigint_handler() -> None:
            nonlocal interrupted

            if not interrupted:
                interrupted = True
                self._logger.info('Pausing... Press CTRL+C again to force exit.')

            run_task.cancel()

        run_task = asyncio.create_task(self._run_crawler(), name='run_crawler_task')

        if threading.current_thread() is threading.main_thread():  # `add_signal_handler` works only in the main thread
            with suppress(NotImplementedError):  # event loop signal handlers are not supported on Windows
                asyncio.get_running_loop().add_signal_handler(signal.SIGINT, sigint_handler)

        try:
            await run_task
        except CancelledError:
            pass
        finally:
            if threading.current_thread() is threading.main_thread():
                with suppress(NotImplementedError):
                    asyncio.get_running_loop().remove_signal_handler(signal.SIGINT)

        if self._statistics.error_tracker.total > 0:
            self._logger.info(
                'Error analysis:'
                f' total_errors={self._statistics.error_tracker.total}'
                f' unique_errors={self._statistics.error_tracker.unique_error_count}'
            )

        if interrupted:
            self._logger.info(
                f'The crawl was interrupted. To resume, do: CRAWLEE_PURGE_ON_START=0 python {sys.argv[0]}'
            )

        self._running = False
        self._has_finished_before = True

        await self._save_crawler_state()

        final_statistics = self._statistics.calculate()
        if self._statistics_log_format == 'table':
            self._logger.info(f'Final request statistics:\n{final_statistics.to_table()}')
        else:
            self._logger.info('Final request statistics:', extra=final_statistics.to_dict())
        return final_statistics

    async def _run_crawler(self) -> None:
        event_manager = service_locator.get_event_manager()

        # Collect the context managers to be entered. Context managers that are already active are excluded,
        # as they were likely entered by the caller, who will also be responsible for exiting them.
        contexts_to_enter = [
            cm
            for cm in (
                event_manager,
                self._snapshotter,
                self._statistics,
                self._session_pool if self._use_session_pool else None,
                *self._additional_context_managers,
            )
            if cm and getattr(cm, 'active', False) is False
        ]

        async with AsyncExitStack() as exit_stack:
            for context in contexts_to_enter:
                await exit_stack.enter_async_context(context)  # type: ignore[arg-type]

            await self._autoscaled_pool.run()

    async def add_requests(
        self,
        requests: Sequence[str | Request],
        *,
        batch_size: int = 1000,
        wait_time_between_batches: timedelta = timedelta(0),
        wait_for_all_requests_to_be_added: bool = False,
        wait_for_all_requests_to_be_added_timeout: timedelta | None = None,
    ) -> None:
        """Add requests to the underlying request manager in batches.

        Args:
            requests: A list of requests to add to the queue.
            batch_size: The number of requests to add in one batch.
            wait_time_between_batches: Time to wait between adding batches.
            wait_for_all_requests_to_be_added: If True, wait for all requests to be added before returning.
            wait_for_all_requests_to_be_added_timeout: Timeout for waiting for all requests to be added.
        """
        allowed_requests = []
        skipped = []

        for request in requests:
            check_url = request.url if isinstance(request, Request) else request
            if await self._is_allowed_based_on_robots_txt_file(check_url):
                allowed_requests.append(request)
            else:
                skipped.append(request)

        if skipped:
            # TODO: https://github.com/apify/crawlee-python/issues/1160
            # add processing with on_skipped_request hook
            self._logger.warning('Some requests were skipped because they were disallowed based on the robots.txt file')

        request_manager = await self.get_request_manager()

<<<<<<< HEAD
        await request_manager.add_requests(
            requests=requests,
=======
        await request_manager.add_requests_batched(
            requests=allowed_requests,
>>>>>>> 3fd63b3f
            batch_size=batch_size,
            wait_time_between_batches=wait_time_between_batches,
            wait_for_all_requests_to_be_added=wait_for_all_requests_to_be_added,
            wait_for_all_requests_to_be_added_timeout=wait_for_all_requests_to_be_added_timeout,
        )

    async def _use_state(
        self,
        default_value: dict[str, JsonSerializable] | None = None,
    ) -> dict[str, JsonSerializable]:
        # TODO: implement
        return {}

    async def _save_crawler_state(self) -> None:
        pass
        # TODO: implement

    async def get_data(
        self,
        dataset_id: str | None = None,
        dataset_name: str | None = None,
        **kwargs: Unpack[GetDataKwargs],
    ) -> DatasetItemsListPage:
        """Retrieve data from a `Dataset`.

        This helper method simplifies the process of retrieving data from a `Dataset`. It opens the specified
        one and then retrieves the data based on the provided parameters.

        Args:
            dataset_id: The ID of the `Dataset`.
            dataset_name: The name of the `Dataset`.
            kwargs: Keyword arguments to be passed to the `Dataset.get_data()` method.

        Returns:
            The retrieved data.
        """
        dataset = await Dataset.open(id=dataset_id, name=dataset_name)
        return await dataset.get_data(**kwargs)

    async def export_data(
        self,
        path: str | Path,
        dataset_id: str | None = None,
        dataset_name: str | None = None,
    ) -> None:
        """Export all items from a Dataset to a JSON or CSV file.

        This method simplifies the process of exporting data collected during crawling. It automatically
        determines the export format based on the file extension (`.json` or `.csv`) and handles
        the conversion of `Dataset` items to the appropriate format.

        Args:
            path: The destination file path. Must end with '.json' or '.csv'.
            dataset_id: The ID of the Dataset to export from. If None, uses `name` parameter instead.
            dataset_name: The name of the Dataset to export from. If None, uses `id` parameter instead.
        """
        dataset = await self.get_dataset(id=dataset_id, name=dataset_name)

        path = path if isinstance(path, Path) else Path(path)
        dst = path.open('w', newline='')

        if path.suffix == '.csv':
            await export_csv_to_stream(dataset.iterate_items(), dst)
        elif path.suffix == '.json':
            await export_json_to_stream(dataset.iterate_items(), dst)
        else:
            raise ValueError(f'Unsupported file extension: {path.suffix}')

    async def _push_data(
        self,
        data: JsonSerializable,
        dataset_id: str | None = None,
        dataset_name: str | None = None,
        **kwargs: Unpack[PushDataKwargs],
    ) -> None:
        """Push data to a `Dataset`.

        This helper method simplifies the process of pushing data to a `Dataset`. It opens the specified
        one and then pushes the provided data to it.

        Args:
            data: The data to push to the `Dataset`.
            dataset_id: The ID of the `Dataset`.
            dataset_name: The name of the `Dataset`.
            kwargs: Keyword arguments to be passed to the `Dataset.push_data()` method.
        """
        dataset = await self.get_dataset(id=dataset_id, name=dataset_name)
        await dataset.push_data(data, **kwargs)

    def _should_retry_request(self, context: BasicCrawlingContext, error: Exception) -> bool:
        if context.request.no_retry:
            return False

        # Do not retry on client errors.
        if isinstance(error, HttpClientStatusCodeError):
            return False

        if isinstance(error, SessionError):
            return ((context.request.session_rotation_count or 0) + 1) < self._max_session_rotations

        max_request_retries = context.request.max_retries
        if max_request_retries is None:
            max_request_retries = self._max_request_retries

        return (context.request.retry_count + 1) < max_request_retries

    async def _check_url_after_redirects(self, context: TCrawlingContext) -> AsyncGenerator[TCrawlingContext, None]:
        """Ensure that the `loaded_url` still matches the enqueue strategy after redirects.

        Filter out links that redirect outside of the crawled domain.
        """
        if context.request.loaded_url is not None and not self._check_enqueue_strategy(
            context.request.enqueue_strategy,
            origin_url=urlparse(context.request.url),
            target_url=urlparse(context.request.loaded_url),
        ):
            raise ContextPipelineInterruptedError(
                f'Skipping URL {context.request.loaded_url} (redirected from {context.request.url})'
            )

        yield context

    def _check_enqueue_strategy(
        self,
        strategy: EnqueueStrategy,
        *,
        target_url: ParseResult,
        origin_url: ParseResult,
    ) -> bool:
        """Check if a URL matches the enqueue_strategy."""
        if strategy == 'same-hostname':
            return target_url.hostname == origin_url.hostname

        if strategy == 'same-domain':
            if origin_url.hostname is None or target_url.hostname is None:
                raise ValueError('Both origin and target URLs must have a hostname')

            origin_domain = self._tld_extractor.extract_str(origin_url.hostname).domain
            target_domain = self._tld_extractor.extract_str(target_url.hostname).domain
            return origin_domain == target_domain

        if strategy == 'same-origin':
            return (
                target_url.hostname == origin_url.hostname
                and target_url.scheme == origin_url.scheme
                and target_url.port == origin_url.port
            )

        if strategy == 'all':
            return True

        assert_never(strategy)

    def _check_url_patterns(
        self,
        target_url: str,
        include: Sequence[re.Pattern[Any] | Glob] | None,
        exclude: Sequence[re.Pattern[Any] | Glob] | None,
    ) -> bool:
        """Check if a URL matches configured include/exclude patterns."""
        # If the URL matches any `exclude` pattern, reject it
        for pattern in exclude or ():
            if isinstance(pattern, Glob):
                pattern = pattern.regexp  # noqa: PLW2901

            if pattern.match(target_url) is not None:
                return False

        # If there are no `include` patterns and the URL passed all `exclude` patterns, accept the URL
        if include is None:
            return True

        # If the URL matches any `include` pattern, accept it
        for pattern in include:
            if isinstance(pattern, Glob):
                pattern = pattern.regexp  # noqa: PLW2901

            if pattern.match(target_url) is not None:
                return True

        # The URL does not match any `include` pattern - reject it
        return False

    async def _handle_request_retries(
        self,
        context: TCrawlingContext | BasicCrawlingContext,
        error: Exception,
    ) -> None:
        request_manager = await self.get_request_manager()
        request = context.request

        if self._abort_on_error:
            self._logger.exception('Aborting crawler run due to error (abort_on_error=True)', exc_info=error)
            self._failed = True

        if self._should_retry_request(context, error):
            request.retry_count += 1
            await self._statistics.error_tracker.add(error=error, context=context)

            if self._error_handler:
                try:
                    new_request = await self._error_handler(context, error)
                except Exception as e:
                    raise UserDefinedErrorHandlerError('Exception thrown in user-defined request error handler') from e
                else:
                    if new_request is not None:
                        request = new_request

            await request_manager.reclaim_request(request)
        else:
            await wait_for(
                lambda: request_manager.mark_request_as_handled(context.request),
                timeout=self._internal_timeout,
                timeout_message='Marking request as handled timed out after '
                f'{self._internal_timeout.total_seconds()} seconds',
                logger=self._logger,
                max_retries=3,
            )
            await self._handle_failed_request(context, error)
            self._statistics.record_request_processing_failure(request.id or request.unique_key)

    async def _handle_request_error(self, context: TCrawlingContext | BasicCrawlingContext, error: Exception) -> None:
        try:
            context.request.state = RequestState.ERROR_HANDLER

            await wait_for(
                partial(self._handle_request_retries, context, error),
                timeout=self._internal_timeout,
                timeout_message='Handling request failure timed out after '
                f'{self._internal_timeout.total_seconds()} seconds',
                logger=self._logger,
            )

            context.request.state = RequestState.DONE
        except UserDefinedErrorHandlerError:
            context.request.state = RequestState.ERROR
            raise
        except Exception as secondary_error:
            self._logger.exception(
                'An exception occurred during handling of failed request. This places the crawler '
                'and its underlying storages into an unknown state and crawling will be terminated.',
                exc_info=secondary_error,
            )
            context.request.state = RequestState.ERROR
            raise

        if context.session:
            context.session.mark_bad()

    async def _handle_failed_request(self, context: TCrawlingContext | BasicCrawlingContext, error: Exception) -> None:
        self._logger.exception('Request failed and reached maximum retries', exc_info=error)
        await self._statistics.error_tracker.add(error=error, context=context)

        if self._failed_request_handler:
            try:
                await self._failed_request_handler(context, error)
            except Exception as e:
                raise UserDefinedErrorHandlerError('Exception thrown in user-defined failed request handler') from e

    def _prepare_send_request_function(
        self,
        session: Session | None,
        proxy_info: ProxyInfo | None,
    ) -> SendRequestFunction:
        async def send_request(
            url: str,
            *,
            method: HttpMethod = 'GET',
            headers: HttpHeaders | dict[str, str] | None = None,
        ) -> HttpResponse:
            return await self._http_client.send_request(
                url=url,
                method=method,
                headers=headers,
                session=session,
                proxy_info=proxy_info,
            )

        return send_request

    async def _commit_request_handler_result(self, context: BasicCrawlingContext) -> None:
        """Commit request handler result for the input `context`. Result is taken from `_context_result_map`."""
        result = self._context_result_map[context]

        request_manager = await self.get_request_manager()
        origin = context.request.loaded_url or context.request.url

        for add_requests_call in result.add_requests_calls:
            requests = list[Request]()

            for request in add_requests_call['requests']:
                if (limit := add_requests_call.get('limit')) is not None and len(requests) >= limit:
                    break

                # If the request is a Request object, keep it as it is
                if isinstance(request, Request):
                    dst_request = request
                # If the request is a string, convert it to Request object.
                if isinstance(request, str):
                    if is_url_absolute(request):
                        dst_request = Request.from_url(request)

                    # If the request URL is relative, make it absolute using the origin URL.
                    else:
                        base_url = url if (url := add_requests_call.get('base_url')) else origin
                        absolute_url = convert_to_absolute_url(base_url, request)
                        dst_request = Request.from_url(absolute_url)

                # Update the crawl depth of the request.
                dst_request.crawl_depth = context.request.crawl_depth + 1

                if (
                    (self._max_crawl_depth is None or dst_request.crawl_depth <= self._max_crawl_depth)
                    and self._check_enqueue_strategy(
                        add_requests_call.get('strategy', 'all'),
                        target_url=urlparse(dst_request.url),
                        origin_url=urlparse(origin),
                    )
                    and self._check_url_patterns(
                        dst_request.url,
                        add_requests_call.get('include', None),
                        add_requests_call.get('exclude', None),
                    )
                ):
                    requests.append(dst_request)

            await request_manager.add_requests(requests)

        for push_data_call in result.push_data_calls:
            await self._push_data(**push_data_call)

        await self._commit_key_value_store_changes(result, get_kvs=self.get_key_value_store)

    @staticmethod
    async def _commit_key_value_store_changes(
        result: RequestHandlerRunResult, get_kvs: GetKeyValueStoreFromRequestHandlerFunction
    ) -> None:
        """Store key value store changes recorded in result."""
        for (id, name), changes in result.key_value_store_changes.items():
            store = await get_kvs(id=id, name=name)
            for key, value in changes.updates.items():
                await store.set_value(key, value.content, value.content_type)

    async def __is_finished_function(self) -> bool:
        self._stop_if_max_requests_count_exceeded()
        if self._unexpected_stop:
            self._logger.info('The crawler will finish any remaining ongoing requests and shut down.')
            return True

        if self._abort_on_error and self._failed:
            self._failed = False
            return True

        if self._keep_alive:
            return False

        request_manager = await self.get_request_manager()
        return await request_manager.is_finished()

    async def __is_task_ready_function(self) -> bool:
        self._stop_if_max_requests_count_exceeded()
        if self._unexpected_stop:
            self._logger.info(
                'No new requests are allowed because crawler `stop` method was called. '
                'Ongoing requests will be allowed to complete.'
            )
            return False

        request_manager = await self.get_request_manager()
        return not await request_manager.is_empty()

    async def __run_task_function(self) -> None:
        request_manager = await self.get_request_manager()

        request = await wait_for(
            lambda: request_manager.fetch_next_request(),
            timeout=self._internal_timeout,
            timeout_message=f'Fetching next request failed after {self._internal_timeout.total_seconds()} seconds',
            logger=self._logger,
            max_retries=3,
        )

        if request is None:
            return

        if not (await self._is_allowed_based_on_robots_txt_file(request.url)):
            self._logger.warning(
                f'Skipping request {request.url} ({request.id}) because it is disallowed based on robots.txt'
            )
            await wait_for(
                lambda: request_manager.mark_request_as_handled(request),
                timeout=self._internal_timeout,
                timeout_message='Marking request as handled timed out after '
                f'{self._internal_timeout.total_seconds()} seconds',
                logger=self._logger,
                max_retries=3,
            )
            # TODO: https://github.com/apify/crawlee-python/issues/1160
            # add processing with on_skipped_request hook
            return

        if request.session_id:
            session = await self._get_session_by_id(request.session_id)
        else:
            session = await self._get_session()
        proxy_info = await self._get_proxy_info(request, session)
        result = RequestHandlerRunResult(key_value_store_getter=self.get_key_value_store)

        context = BasicCrawlingContext(
            request=request,
            session=session,
            proxy_info=proxy_info,
            send_request=self._prepare_send_request_function(session, proxy_info),
            add_requests=result.add_requests,
            push_data=result.push_data,
            get_key_value_store=result.get_key_value_store,
            use_state=self._use_state,
            log=self._logger,
        )
        self._context_result_map[context] = result

        statistics_id = request.id or request.unique_key
        self._statistics.record_request_processing_start(statistics_id)

        try:
            request.state = RequestState.REQUEST_HANDLER

            self._check_request_collision(context.request, context.session)

            try:
                await self._run_request_handler(context=context)
            except asyncio.TimeoutError as e:
                raise RequestHandlerError(e, context) from e

            await self._commit_request_handler_result(context)
            await wait_for(
                lambda: request_manager.mark_request_as_handled(context.request),
                timeout=self._internal_timeout,
                timeout_message='Marking request as handled timed out after '
                f'{self._internal_timeout.total_seconds()} seconds',
                logger=self._logger,
                max_retries=3,
            )

            request.state = RequestState.DONE

            if context.session and context.session.is_usable:
                context.session.mark_good()

            self._statistics.record_request_processing_finish(statistics_id)

        except RequestCollisionError as request_error:
            context.request.no_retry = True
            await self._handle_request_error(context, request_error)

        except RequestHandlerError as primary_error:
            primary_error = cast(
                'RequestHandlerError[TCrawlingContext]', primary_error
            )  # valid thanks to ContextPipeline

            self._logger.debug(
                'An exception occurred in the user-defined request handler',
                exc_info=primary_error.wrapped_exception,
            )
            await self._handle_request_error(primary_error.crawling_context, primary_error.wrapped_exception)

        except SessionError as session_error:
            if not context.session:
                raise RuntimeError('SessionError raised in a crawling context without a session') from session_error

            if self._error_handler:
                await self._error_handler(context, session_error)

            if self._should_retry_request(context, session_error):
                self._logger.warning('Encountered a session error, rotating session and retrying')

                context.session.retire()

                if context.request.session_rotation_count is None:
                    context.request.session_rotation_count = 0
                context.request.session_rotation_count += 1

                await request_manager.reclaim_request(request)
                await self._statistics.error_tracker_retry.add(error=session_error, context=context)
            else:
                await wait_for(
                    lambda: request_manager.mark_request_as_handled(context.request),
                    timeout=self._internal_timeout,
                    timeout_message='Marking request as handled timed out after '
                    f'{self._internal_timeout.total_seconds()} seconds',
                    logger=self._logger,
                    max_retries=3,
                )

                await self._handle_failed_request(context, session_error)
                self._statistics.record_request_processing_failure(statistics_id)

        except ContextPipelineInterruptedError as interrupted_error:
            self._logger.debug('The context pipeline was interrupted', exc_info=interrupted_error)

            await wait_for(
                lambda: request_manager.mark_request_as_handled(context.request),
                timeout=self._internal_timeout,
                timeout_message='Marking request as handled timed out after '
                f'{self._internal_timeout.total_seconds()} seconds',
                logger=self._logger,
                max_retries=3,
            )

        except ContextPipelineInitializationError as initialization_error:
            self._logger.debug(
                'An exception occurred during the initialization of crawling context',
                exc_info=initialization_error,
            )
            await self._handle_request_error(context, initialization_error.wrapped_exception)

        except Exception as internal_error:
            self._logger.exception(
                'An exception occurred during handling of a request. This places the crawler '
                'and its underlying storages into an unknown state and crawling will be terminated.',
                exc_info=internal_error,
            )
            raise

    async def _run_request_handler(self, context: BasicCrawlingContext) -> None:
        await wait_for(
            lambda: self._context_pipeline(context, self.router),
            timeout=self._request_handler_timeout,
            timeout_message=f'Request handler timed out after {self._request_handler_timeout.total_seconds()} seconds',
            logger=self._logger,
        )

    def _raise_for_error_status_code(self, status_code: int) -> None:
        """Raise an exception if the given status code is considered an error.

        Args:
            status_code: The HTTP status code to check.

        Raises:
            HttpStatusCodeError: If the status code represents a server error or is explicitly configured as an error.
            HttpClientStatusCodeError: If the status code represents a client error.
        """
        is_ignored_status = status_code in self._ignore_http_error_status_codes
        is_explicit_error = status_code in self._additional_http_error_status_codes

        if is_explicit_error:
            raise HttpStatusCodeError('Error status code (user-configured) returned.', status_code)

        if is_status_code_client_error(status_code) and not is_ignored_status:
            raise HttpClientStatusCodeError('Client error status code returned', status_code)

        if is_status_code_server_error(status_code) and not is_ignored_status:
            raise HttpStatusCodeError('Error status code returned', status_code)

    def _raise_for_session_blocked_status_code(self, session: Session | None, status_code: int) -> None:
        """Raise an exception if the given status code indicates the session is blocked.

        Args:
            session: The session used for the request. If None, no check is performed.
            status_code: The HTTP status code to check.

        Raises:
            SessionError: If the status code indicates the session is blocked.
        """
        if session is not None and session.is_blocked_status_code(
            status_code=status_code,
            ignore_http_error_status_codes=self._ignore_http_error_status_codes,
        ):
            raise SessionError(f'Assuming the session is blocked based on HTTP status code {status_code}')

    def _check_request_collision(self, request: Request, session: Session | None) -> None:
        """Raise an exception if a request cannot access required resources.

        Args:
            request: The `Request` that might require specific resources (like a session).
            session: The `Session` that was retrieved for the request, or `None` if not available.

        Raises:
            RequestCollisionError: If the `Session` referenced by the `Request` is not available.
        """
        if self._use_session_pool and request.session_id and not session:
            raise RequestCollisionError(
                f'The Session (id: {request.session_id}) bound to the Request is no longer available in SessionPool'
            )

    async def _is_allowed_based_on_robots_txt_file(self, url: str) -> bool:
        """Check if the URL is allowed based on the robots.txt file.

        Args:
            url: The URL to verify against robots.txt rules. Returns True if crawling this URL is permitted.
        """
        if not self._respect_robots_txt_file:
            return True
        robots_txt_file = await self._get_robots_txt_file_for_url(url)
        return not robots_txt_file or robots_txt_file.is_allowed(url)

    async def _get_robots_txt_file_for_url(self, url: str) -> RobotsTxtFile | None:
        """Get the RobotsTxtFile for a given URL.

        Args:
            url: The URL whose domain will be used to locate and fetch the corresponding robots.txt file.
        """
        if not self._respect_robots_txt_file:
            return None
        origin_url = str(URL(url).origin())
        robots_txt_file = self._robots_txt_file_cache.get(origin_url)
        if robots_txt_file:
            return robots_txt_file

        async with self._robots_txt_lock:
            # Check again if the robots.txt file is already cached after acquiring the lock
            robots_txt_file = self._robots_txt_file_cache.get(origin_url)
            if robots_txt_file:
                return robots_txt_file

            # If not cached, fetch the robots.txt file
            robots_txt_file = await self._find_txt_file_for_url(url)
            self._robots_txt_file_cache[origin_url] = robots_txt_file
            return robots_txt_file

    async def _find_txt_file_for_url(self, url: str) -> RobotsTxtFile:
        """Find the robots.txt file for a given URL.

        Args:
            url: The URL whose domain will be used to locate and fetch the corresponding robots.txt file.
        """
        return await RobotsTxtFile.find(url, self._http_client)<|MERGE_RESOLUTION|>--- conflicted
+++ resolved
@@ -34,11 +34,8 @@
     SendRequestFunction,
 )
 from crawlee._utils.docs import docs_group
-<<<<<<< HEAD
 from crawlee._utils.file import export_csv_to_stream, export_json_to_stream
-=======
 from crawlee._utils.robots import RobotsTxtFile
->>>>>>> 3fd63b3f
 from crawlee._utils.urls import convert_to_absolute_url, is_url_absolute
 from crawlee._utils.wait import wait_for
 from crawlee._utils.web import is_status_code_client_error, is_status_code_server_error
@@ -680,13 +677,8 @@
 
         request_manager = await self.get_request_manager()
 
-<<<<<<< HEAD
         await request_manager.add_requests(
-            requests=requests,
-=======
-        await request_manager.add_requests_batched(
             requests=allowed_requests,
->>>>>>> 3fd63b3f
             batch_size=batch_size,
             wait_time_between_batches=wait_time_between_batches,
             wait_for_all_requests_to_be_added=wait_for_all_requests_to_be_added,
